--- conflicted
+++ resolved
@@ -71,14 +71,10 @@
 		return timeout != null ? Instant.now(clock).plus(timeout) : Instant.MAX;
 	}
 
-<<<<<<< HEAD
 	BackoffDelay calculateBackoff(IterationContext<T> retryContext, Instant timeoutInstant) {
-=======
-	BackoffDelay calculateBackoff(Context<T> retryContext, Instant timeoutInstant) {
 		if (retryContext.iteration() > maxIterations)
 			return RETRY_EXHAUSTED;
 
->>>>>>> 488ad5c8
 		BackoffDelay nextBackoff = backoff.apply(retryContext);
 		Duration minBackoff = nextBackoff.min;
 		Duration maxBackoff = nextBackoff.max;
